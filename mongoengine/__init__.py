--- conflicted
+++ resolved
@@ -10,14 +10,7 @@
 __all__ = (document.__all__ + fields.__all__ + connection.__all__ +
            queryset.__all__)
 
-<<<<<<< HEAD
-__author__ = 'Harry Marr'
-
-VERSION = (0, 4, 0)
-=======
 VERSION = (0, 6, 2)
-
->>>>>>> 65591c77
 
 def get_version():
     version = '%s.%s' % (VERSION[0], VERSION[1])
