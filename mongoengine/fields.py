from base import BaseField, ObjectIdField, ValidationError, get_document
from document import Document, EmbeddedDocument
from connection import _get_db
from operator import itemgetter

import re
import pymongo
import datetime
import decimal
import gridfs
import warnings
import types


__all__ = ['StringField', 'IntField', 'FloatField', 'BooleanField',
           'DateTimeField', 'EmbeddedDocumentField', 'ListField', 'DictField',
           'ObjectIdField', 'ReferenceField', 'ValidationError',
<<<<<<< HEAD
           'DecimalField', 'URLField', 'GenericReferenceField', 'FileField',
           'BinaryField', 'SortedListField', 'EmailField', 'GeoLocationField']
=======
           'DecimalField', 'URLField', 'GenericReferenceField',
           'BinaryField', 'SortedListField', 'EmailField', 'GeoPointField']
>>>>>>> c2163ece

RECURSIVE_REFERENCE_CONSTANT = 'self'


class StringField(BaseField):
    """A unicode string field.
    """

    def __init__(self, regex=None, max_length=None, min_length=None, **kwargs):
        self.regex = re.compile(regex) if regex else None
        self.max_length = max_length
        self.min_length = min_length
        super(StringField, self).__init__(**kwargs)

    def to_python(self, value):
        return unicode(value)

    def validate(self, value):
        assert isinstance(value, (str, unicode))

        if self.max_length is not None and len(value) > self.max_length:
            raise ValidationError('String value is too long')
        
        if self.min_length is not None and len(value) < self.min_length:
            raise ValidationError('String value is too short')

        if self.regex is not None and self.regex.match(value) is None:
            message = 'String value did not match validation regex'
            raise ValidationError(message)

    def lookup_member(self, member_name):
        return None

    def prepare_query_value(self, op, value):
        if not isinstance(op, basestring):
            return value

        if op.lstrip('i') in ('startswith', 'endswith', 'contains', 'exact'):
            flags = 0
            if op.startswith('i'):
                flags = re.IGNORECASE
                op = op.lstrip('i')

            regex = r'%s'
            if op == 'startswith':
                regex = r'^%s'
            elif op == 'endswith':
                regex = r'%s$'
            elif op == 'exact':
                regex = r'^%s$'
            value = re.compile(regex % value, flags)
        return value


class URLField(StringField):
    """A field that validates input as an URL.

    .. versionadded:: 0.3
    """

    URL_REGEX = re.compile(
        r'^https?://'
        r'(?:(?:[A-Z0-9](?:[A-Z0-9-]{0,61}[A-Z0-9])?\.)+[A-Z]{2,6}\.?|'
        r'localhost|'
        r'\d{1,3}\.\d{1,3}\.\d{1,3}\.\d{1,3})'
        r'(?::\d+)?'
        r'(?:/?|[/?]\S+)$', re.IGNORECASE
    )

    def __init__(self, verify_exists=False, **kwargs):
        self.verify_exists = verify_exists
        super(URLField, self).__init__(**kwargs)

    def validate(self, value):
        if not URLField.URL_REGEX.match(value):
            raise ValidationError('Invalid URL: %s' % value)

        if self.verify_exists:
            import urllib2
            try:
                request = urllib2.Request(value)
                response = urllib2.urlopen(request)
            except Exception, e:
                message = 'This URL appears to be a broken link: %s' % e
                raise ValidationError(message)

class EmailField(StringField):
    """A field that validates input as an E-Mail-Address.
    """

    EMAIL_REGEX = re.compile(
        r"(^[-!#$%&'*+/=?^_`{}|~0-9A-Z]+(\.[-!#$%&'*+/=?^_`{}|~0-9A-Z]+)*"  # dot-atom
        r'|^"([\001-\010\013\014\016-\037!#-\[\]-\177]|\\[\001-011\013\014\016-\177])*"' # quoted-string
        r')@(?:[A-Z0-9](?:[A-Z0-9-]{0,61}[A-Z0-9])?\.)+[A-Z]{2,6}\.?$', re.IGNORECASE # domain
    )
    
    def validate(self, value):
        if not EmailField.EMAIL_REGEX.match(value):
            raise ValidationError('Invalid Mail-address: %s' % value)

class IntField(BaseField):
    """An integer field.
    """

    def __init__(self, min_value=None, max_value=None, **kwargs):
        self.min_value, self.max_value = min_value, max_value
        super(IntField, self).__init__(**kwargs)

    def to_python(self, value):
        return int(value)

    def validate(self, value):
        try:
            value = int(value)
        except:
            raise ValidationError('%s could not be converted to int' % value)

        if self.min_value is not None and value < self.min_value:
            raise ValidationError('Integer value is too small')

        if self.max_value is not None and value > self.max_value:
            raise ValidationError('Integer value is too large')

class FloatField(BaseField):
    """An floating point number field.
    """

    def __init__(self, min_value=None, max_value=None, **kwargs):
        self.min_value, self.max_value = min_value, max_value
        super(FloatField, self).__init__(**kwargs)

    def to_python(self, value):
        return float(value)

    def validate(self, value):
        if isinstance(value, int):
            value = float(value)
        assert isinstance(value, float)

        if self.min_value is not None and value < self.min_value:
            raise ValidationError('Float value is too small')

        if self.max_value is not None and value > self.max_value:
            raise ValidationError('Float value is too large')

class DecimalField(BaseField):
    """A fixed-point decimal number field.

    .. versionadded:: 0.3
    """

    def __init__(self, min_value=None, max_value=None, **kwargs):
        self.min_value, self.max_value = min_value, max_value
        super(DecimalField, self).__init__(**kwargs)

    def to_python(self, value):
        if not isinstance(value, basestring):
            value = unicode(value)
        return decimal.Decimal(value)
    
    def to_mongo(self, value):
        return unicode(value)

    def validate(self, value):
        if not isinstance(value, decimal.Decimal):
            if not isinstance(value, basestring):
                value = str(value)
            try:
                value = decimal.Decimal(value)
            except Exception, exc:
                raise ValidationError('Could not convert to decimal: %s' % exc)

        if self.min_value is not None and value < self.min_value:
            raise ValidationError('Decimal value is too small')

        if self.max_value is not None and value > self.max_value:
            raise ValidationError('Decimal value is too large')

class BooleanField(BaseField):
    """A boolean field type.

    .. versionadded:: 0.1.2
    """

    def to_python(self, value):
        return bool(value)

    def validate(self, value):
        assert isinstance(value, bool)

class DateTimeField(BaseField):
    """A datetime field.
    """

    def validate(self, value):
        assert isinstance(value, datetime.datetime)

class EmbeddedDocumentField(BaseField):
    """An embedded document field. Only valid values are subclasses of
    :class:`~mongoengine.EmbeddedDocument`.
    """

    def __init__(self, document, **kwargs):
        if not issubclass(document, EmbeddedDocument):
            raise ValidationError('Invalid embedded document class provided '
                                  'to an EmbeddedDocumentField')
        self.document = document
        super(EmbeddedDocumentField, self).__init__(**kwargs)

    def to_python(self, value):
        if not isinstance(value, self.document):
            return self.document._from_son(value)
        return value

    def to_mongo(self, value):
        return self.document.to_mongo(value)

    def validate(self, value):
        """Make sure that the document instance is an instance of the
        EmbeddedDocument subclass provided when the document was defined.
        """
        # Using isinstance also works for subclasses of self.document
        if not isinstance(value, self.document):
            raise ValidationError('Invalid embedded document instance '
                                  'provided to an EmbeddedDocumentField')
        self.document.validate(value)

    def lookup_member(self, member_name):
        return self.document._fields.get(member_name)

    def prepare_query_value(self, op, value):
        return self.to_mongo(value)


class ListField(BaseField):
    """A list field that wraps a standard field, allowing multiple instances
    of the field to be used as a list in the database.
    """

    # ListFields cannot be indexed with _types - MongoDB doesn't support this
    _index_with_types = False

    def __init__(self, field, **kwargs):
        if not isinstance(field, BaseField):
            raise ValidationError('Argument to ListField constructor must be '
                                  'a valid field')
        self.field = field
        super(ListField, self).__init__(**kwargs)

    def __get__(self, instance, owner):
        """Descriptor to automatically dereference references.
        """
        if instance is None:
            # Document class being used rather than a document object
            return self

        if isinstance(self.field, ReferenceField):
            referenced_type = self.field.document_type
            # Get value from document instance if available 
            value_list = instance._data.get(self.name)
            if value_list:
                deref_list = []
                for value in value_list:
                    # Dereference DBRefs
                    if isinstance(value, (pymongo.dbref.DBRef)):
                        value = _get_db().dereference(value)
                        deref_list.append(referenced_type._from_son(value))
                    else:
                        deref_list.append(value)
                instance._data[self.name] = deref_list

        if isinstance(self.field, GenericReferenceField):
            value_list = instance._data.get(self.name)
            if value_list:
                deref_list = []
                for value in value_list:
                    # Dereference DBRefs
                    if isinstance(value, (dict, pymongo.son.SON)):
                        deref_list.append(self.field.dereference(value))
                    else:
                        deref_list.append(value)
                instance._data[self.name] = deref_list

        return super(ListField, self).__get__(instance, owner)

    def to_python(self, value):
        return [self.field.to_python(item) for item in value]

    def to_mongo(self, value):
        return [self.field.to_mongo(item) for item in value]

    def validate(self, value):
        """Make sure that a list of valid fields is being used.
        """
        if not isinstance(value, (list, tuple)):
            raise ValidationError('Only lists and tuples may be used in a '
                                  'list field')

        try:
            [self.field.validate(item) for item in value]
        except Exception, err:
            raise ValidationError('Invalid ListField item (%s)' % str(err))

    def prepare_query_value(self, op, value):
        if op in ('set', 'unset'):
            return [self.field.to_mongo(v) for v in value]
        return self.field.to_mongo(value)

    def lookup_member(self, member_name):
        return self.field.lookup_member(member_name)

class SortedListField(ListField):
    """A ListField that sorts the contents of its list before writing to
    the database in order to ensure that a sorted list is always
    retrieved.
    """

    _ordering = None

    def __init__(self, field, **kwargs):
        if 'ordering' in kwargs.keys():
            self._ordering = kwargs.pop('ordering')
        super(SortedListField, self).__init__(field, **kwargs)

    def to_mongo(self, value):
        if self._ordering is not None:
            return sorted([self.field.to_mongo(item) for item in value], key=itemgetter(self._ordering))
        return sorted([self.field.to_mongo(item) for item in value])

class DictField(BaseField):
    """A dictionary field that wraps a standard Python dictionary. This is
    similar to an embedded document, but the structure is not defined.

    .. versionadded:: 0.3
    """

    def __init__(self, basecls=None, *args, **kwargs):
        self.basecls = basecls or BaseField
        assert issubclass(self.basecls, BaseField)
        super(DictField, self).__init__(*args, **kwargs)

    def validate(self, value):
        """Make sure that a list of valid fields is being used.
        """
        if not isinstance(value, dict):
            raise ValidationError('Only dictionaries may be used in a '
                                  'DictField')

        if any(('.' in k or '$' in k) for k in value):
            raise ValidationError('Invalid dictionary key name - keys may not '
                                  'contain "." or "$" characters')

    def lookup_member(self, member_name):
        return self.basecls(db_field=member_name)

<<<<<<< HEAD
class GeoLocationField(DictField):
    """Supports geobased fields"""
    
    def validate(self, value):
        """Make sure that a geo-value is of type (x, y)
        """
        if not isinstance(value, tuple) and not isinstance(value, list):
            raise ValidationError('GeoLocationField can only hold tuples or lists of (x, y)')
        
        if len(value) <> 2:
            raise ValidationError('GeoLocationField must have exactly two elements (x, y)')
    
    def to_mongo(self, value):
        return {'x': value[0], 'y': value[1]}
    
    def to_python(self, value):
        return (value['x'], value['y'])
=======
>>>>>>> c2163ece

class ReferenceField(BaseField):
    """A reference to a document that will be automatically dereferenced on
    access (lazily).
    """

    def __init__(self, document_type, **kwargs):
        if not isinstance(document_type, basestring):
            if not issubclass(document_type, (Document, basestring)):
                raise ValidationError('Argument to ReferenceField constructor '
                                      'must be a document class or a string')
        self.document_type_obj = document_type
        self.document_obj = None
        super(ReferenceField, self).__init__(**kwargs)

    @property
    def document_type(self):
        if isinstance(self.document_type_obj, basestring):
            if self.document_type_obj == RECURSIVE_REFERENCE_CONSTANT:
                self.document_type_obj = self.owner_document
            else:
                self.document_type_obj = get_document(self.document_type_obj)
        return self.document_type_obj

    def __get__(self, instance, owner):
        """Descriptor to allow lazy dereferencing.
        """
        if instance is None:
            # Document class being used rather than a document object
            return self

        # Get value from document instance if available
        value = instance._data.get(self.name)
        # Dereference DBRefs
        if isinstance(value, (pymongo.dbref.DBRef)):
            value = _get_db().dereference(value)
            if value is not None:
                instance._data[self.name] = self.document_type._from_son(value)

        return super(ReferenceField, self).__get__(instance, owner)

    def to_mongo(self, document):
        id_field_name = self.document_type._meta['id_field']
        id_field = self.document_type._fields[id_field_name]

        if isinstance(document, Document):
            # We need the id from the saved object to create the DBRef
            id_ = document.id
            if id_ is None:
                raise ValidationError('You can only reference documents once '
                                      'they have been saved to the database')
        else:
            id_ = document

        id_ = id_field.to_mongo(id_)
        collection = self.document_type._meta['collection']
        return pymongo.dbref.DBRef(collection, id_)

    def prepare_query_value(self, op, value):
        return self.to_mongo(value)

    def validate(self, value):
        assert isinstance(value, (self.document_type, pymongo.dbref.DBRef))

    def lookup_member(self, member_name):
        return self.document_type._fields.get(member_name)


class GenericReferenceField(BaseField):
    """A reference to *any* :class:`~mongoengine.document.Document` subclass
    that will be automatically dereferenced on access (lazily).

    .. versionadded:: 0.3
    """

    def __get__(self, instance, owner):
        if instance is None:
            return self

        value = instance._data.get(self.name)
        if isinstance(value, (dict, pymongo.son.SON)):
            instance._data[self.name] = self.dereference(value)

        return super(GenericReferenceField, self).__get__(instance, owner)

    def dereference(self, value):
        doc_cls = get_document(value['_cls'])
        reference = value['_ref']
        doc = _get_db().dereference(reference)
        if doc is not None:
            doc = doc_cls._from_son(doc)
        return doc

    def to_mongo(self, document):
        id_field_name = document.__class__._meta['id_field']
        id_field = document.__class__._fields[id_field_name]

        if isinstance(document, Document):
            # We need the id from the saved object to create the DBRef
            id_ = document.id
            if id_ is None:
                raise ValidationError('You can only reference documents once '
                                      'they have been saved to the database')
        else:
            id_ = document

        id_ = id_field.to_mongo(id_)
        collection = document._meta['collection']
        ref = pymongo.dbref.DBRef(collection, id_)
        return {'_cls': document.__class__.__name__, '_ref': ref}

    def prepare_query_value(self, op, value):
        return self.to_mongo(value)['_ref']


class BinaryField(BaseField):
    """A binary data field.
    """

    def __init__(self, max_bytes=None, **kwargs):
        self.max_bytes = max_bytes
        super(BinaryField, self).__init__(**kwargs)

    def to_mongo(self, value):
        return pymongo.binary.Binary(value)

    def to_python(self, value):
        # Returns str not unicode as this is binary data
        return str(value)

    def validate(self, value):
        assert isinstance(value, str)

        if self.max_bytes is not None and len(value) > self.max_bytes:
            raise ValidationError('Binary value is too long')

<<<<<<< HEAD
class GridFSProxy(object):
    """Proxy object to handle writing and reading of files to and from GridFS
    """

    def __init__(self):
        self.fs = gridfs.GridFS(_get_db())  # Filesystem instance
        self.newfile = None                 # Used for partial writes
        self.grid_id = None                 # Store GridFS id for file

    def __getattr__(self, name):
        obj = self.get()
        if name in dir(obj):
            return getattr(obj, name)

    def __get__(self, instance, value):
        return self

    def get(self, id=None):
        try: return self.fs.get(id or self.grid_id)
        except: return None # File has been deleted

    def new_file(self, **kwargs):
        self.newfile = self.fs.new_file(**kwargs)
        self.grid_id = self.newfile._id

    def put(self, file, **kwargs):
        self.grid_id = self.fs.put(file, **kwargs)

    def write(self, string):
        if not self.newfile:
            self.new_file()
            self.grid_id = self.newfile._id
        self.newfile.write(string)

    def writelines(self, lines):
        if not self.newfile:
            self.new_file()
            self.grid_id = self.newfile._id
        self.newfile.writelines(lines) 

    def read(self):
        try: return self.get().read()
        except: return None

    def delete(self):
        # Delete file from GridFS, FileField still remains
        self.fs.delete(self.grid_id)
        self.grid_id = None

    def replace(self, file, **kwargs):
        self.delete()
        self.put(file, **kwargs)

    def close(self):
        if self.newfile:
            self.newfile.close()
        else:
            msg = "The close() method is only necessary after calling write()"
            warnings.warn(msg)

class FileField(BaseField):
    """A GridFS storage field.
    """

    def __init__(self, **kwargs):
        self.gridfs = GridFSProxy()
        super(FileField, self).__init__(**kwargs)

    def __get__(self, instance, owner):
        if instance is None:
            return self

        return self.gridfs

    def __set__(self, instance, value):
        if isinstance(value, file) or isinstance(value, str):
            # using "FileField() = file/string" notation
            self.gridfs.put(value)
        else:
            instance._data[self.name] = value

    def to_mongo(self, value):
        # Store the GridFS file id in MongoDB
        return self.gridfs.grid_id

    def to_python(self, value):
        # Use stored value (id) to lookup file in GridFS
        return self.gridfs.get()

    def validate(self, value):
        assert isinstance(value, GridFSProxy)
        assert isinstance(value.grid_id, pymongo.objectid.ObjectId)
=======

class GeoPointField(BaseField):
    """A list storing a latitude and longitude.
    """

    _geo_index = True

    def validate(self, value):
        """Make sure that a geo-value is of type (x, y)
        """
        if not isinstance(value, (list, tuple)):
            raise ValidationError('GeoPointField can only accept tuples or '
                                  'lists of (x, y)')
        
        if not len(value) == 2:
            raise ValidationError('Value must be a two-dimensional point.')
        if (not isinstance(value[0], (float, int)) and
            not isinstance(value[1], (float, int))):
            raise ValidationError('Both values in point must be float or int.')
>>>>>>> c2163ece
<|MERGE_RESOLUTION|>--- conflicted
+++ resolved
@@ -15,16 +15,10 @@
 __all__ = ['StringField', 'IntField', 'FloatField', 'BooleanField',
            'DateTimeField', 'EmbeddedDocumentField', 'ListField', 'DictField',
            'ObjectIdField', 'ReferenceField', 'ValidationError',
-<<<<<<< HEAD
            'DecimalField', 'URLField', 'GenericReferenceField', 'FileField',
-           'BinaryField', 'SortedListField', 'EmailField', 'GeoLocationField']
-=======
-           'DecimalField', 'URLField', 'GenericReferenceField',
            'BinaryField', 'SortedListField', 'EmailField', 'GeoPointField']
->>>>>>> c2163ece
 
 RECURSIVE_REFERENCE_CONSTANT = 'self'
-
 
 class StringField(BaseField):
     """A unicode string field.
@@ -377,27 +371,6 @@
     def lookup_member(self, member_name):
         return self.basecls(db_field=member_name)
 
-<<<<<<< HEAD
-class GeoLocationField(DictField):
-    """Supports geobased fields"""
-    
-    def validate(self, value):
-        """Make sure that a geo-value is of type (x, y)
-        """
-        if not isinstance(value, tuple) and not isinstance(value, list):
-            raise ValidationError('GeoLocationField can only hold tuples or lists of (x, y)')
-        
-        if len(value) <> 2:
-            raise ValidationError('GeoLocationField must have exactly two elements (x, y)')
-    
-    def to_mongo(self, value):
-        return {'x': value[0], 'y': value[1]}
-    
-    def to_python(self, value):
-        return (value['x'], value['y'])
-=======
->>>>>>> c2163ece
-
 class ReferenceField(BaseField):
     """A reference to a document that will be automatically dereferenced on
     access (lazily).
@@ -464,7 +437,6 @@
     def lookup_member(self, member_name):
         return self.document_type._fields.get(member_name)
 
-
 class GenericReferenceField(BaseField):
     """A reference to *any* :class:`~mongoengine.document.Document` subclass
     that will be automatically dereferenced on access (lazily).
@@ -533,7 +505,6 @@
         if self.max_bytes is not None and len(value) > self.max_bytes:
             raise ValidationError('Binary value is too long')
 
-<<<<<<< HEAD
 class GridFSProxy(object):
     """Proxy object to handle writing and reading of files to and from GridFS
     """
@@ -626,7 +597,6 @@
     def validate(self, value):
         assert isinstance(value, GridFSProxy)
         assert isinstance(value.grid_id, pymongo.objectid.ObjectId)
-=======
 
 class GeoPointField(BaseField):
     """A list storing a latitude and longitude.
@@ -645,5 +615,4 @@
             raise ValidationError('Value must be a two-dimensional point.')
         if (not isinstance(value[0], (float, int)) and
             not isinstance(value[1], (float, int))):
-            raise ValidationError('Both values in point must be float or int.')
->>>>>>> c2163ece
+            raise ValidationError('Both values in point must be float or int.')