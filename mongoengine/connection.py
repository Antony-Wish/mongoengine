<<<<<<< HEAD
from pymongo import Connection
import multiprocessing
=======
import pymongo
from pymongo import Connection, ReplicaSetConnection, uri_parser
>>>>>>> 65591c77


__all__ = ['ConnectionError', 'connect', 'register_connection',
           'DEFAULT_CONNECTION_NAME']


DEFAULT_CONNECTION_NAME = 'default'


class ConnectionError(Exception):
    pass


<<<<<<< HEAD
def _get_connection(reconnect=False):
    global _connection
    identity = get_identity()
=======
_connection_settings = {}
_connections = {}
_dbs = {}


def register_connection(alias, name, host='localhost', port=27017,
                        is_slave=False, read_preference=False, slaves=None,
                        username=None, password=None, **kwargs):
    """Add a connection.

    :param alias: the name that will be used to refer to this connection
        throughout MongoEngine
    :param name: the name of the specific database to use
    :param host: the host name of the :program:`mongod` instance to connect to
    :param port: the port that the :program:`mongod` instance is running on
    :param is_slave: whether the connection can act as a slave ** Depreciated pymongo 2.0.1+
    :param read_preference: The read preference for the collection ** Added pymongo 2.1
    :param slaves: a list of aliases of slave connections; each of these must
        be a registered connection that has :attr:`is_slave` set to ``True``
    :param username: username to authenticate with
    :param password: password to authenticate with
    :param kwargs: allow ad-hoc parameters to be passed into the pymongo driver

    """
    global _connection_settings

    # Handle uri style connections
    if "://" in host:
        uri_dict = uri_parser.parse_uri(host)
        if uri_dict.get('database') is None:
            raise ConnectionError("If using URI style connection include "\
                                  "database name in string")
        _connection_settings[alias] = {
            'host': host,
            'name': uri_dict.get('database'),
            'username': uri_dict.get('username'),
            'password': uri_dict.get('password')
        }
        _connection_settings[alias].update(kwargs)
        return

    _connection_settings[alias] = {
        'name': name,
        'host': host,
        'port': port,
        'is_slave': is_slave,
        'slaves': slaves or [],
        'username': username,
        'password': password,
        'read_preference': read_preference
    }
    _connection_settings[alias].update(kwargs)


def disconnect(alias=DEFAULT_CONNECTION_NAME):
    global _connections
    global _dbs

    if alias in _connections:
        get_connection(alias=alias).disconnect()
        del _connections[alias]
    if alias in _dbs:
        del _dbs[alias]


def get_connection(alias=DEFAULT_CONNECTION_NAME, reconnect=False):
    global _connections
>>>>>>> 65591c77
    # Connect to the database if not already connected
    if reconnect:
        disconnect(alias)

    if alias not in _connections:
        if alias not in _connection_settings:
            msg = 'Connection with alias "%s" has not been defined'
            if alias == DEFAULT_CONNECTION_NAME:
                msg = 'You have not defined a default connection'
            raise ConnectionError(msg)
        conn_settings = _connection_settings[alias].copy()

        if hasattr(pymongo, 'version_tuple'):  # Support for 2.1+
            conn_settings.pop('name', None)
            conn_settings.pop('slaves', None)
            conn_settings.pop('is_slave', None)
            conn_settings.pop('username', None)
            conn_settings.pop('password', None)
        else:
            # Get all the slave connections
            if 'slaves' in conn_settings:
                slaves = []
                for slave_alias in conn_settings['slaves']:
                    slaves.append(get_connection(slave_alias))
                conn_settings['slaves'] = slaves
                conn_settings.pop('read_preference')

        connection_class = Connection
        if 'replicaSet' in conn_settings:
            conn_settings['hosts_or_uri'] = conn_settings.pop('host', None)
            connection_class = ReplicaSetConnection
        try:
<<<<<<< HEAD
            _connection[identity] = Connection(**_connection_settings)
        except:
            raise ConnectionError('Cannot connect to the database')
    return _connection[identity]

def _get_db(reconnect=False):
    global _db, _connection
    identity = get_identity()
    # Connect if not already connected
    if _connection.get(identity) is None or reconnect:
        _connection[identity] = _get_connection(reconnect=reconnect)

    if _db.get(identity) is None or reconnect:
        # _db_name will be None if the user hasn't called connect()
        if _db_name is None:
            raise ConnectionError('Not connected to the database')

        # Get DB from current connection and authenticate if necessary
        _db[identity] = _connection[identity][_db_name]
        if _db_username and _db_password:
            authenticated = _db[identity].authenticate(_db_username, _db_password)
            # make sure authentication passes.
            if not authenticated:
                raise ConnectionError('Authentication failed with username %s',
                    _db_username)

    return _db[identity]

def get_identity():
    identity = multiprocessing.current_process()._identity
    identity = 0 if not identity else identity[0]
    return identity
    
def connect(db, username=None, password=None, **kwargs):
    """Connect to the database specified by the 'db' argument. Connection 
    settings may be provided here as well if the database is not running on
    the default port on localhost. If authentication is needed, provide
    username and password arguments as well.
=======
            _connections[alias] = connection_class(**conn_settings)
        except Exception, e:
            raise ConnectionError("Cannot connect to database %s :\n%s" % (alias, e))
    return _connections[alias]


def get_db(alias=DEFAULT_CONNECTION_NAME, reconnect=False):
    global _dbs
    if reconnect:
        disconnect(alias)

    if alias not in _dbs:
        conn = get_connection(alias)
        conn_settings = _connection_settings[alias]
        _dbs[alias] = conn[conn_settings['name']]
        # Authenticate if necessary
        if conn_settings['username'] and conn_settings['password']:
            _dbs[alias].authenticate(conn_settings['username'],
                                     conn_settings['password'])
    return _dbs[alias]


def connect(db, alias=DEFAULT_CONNECTION_NAME, **kwargs):
    """Connect to the database specified by the 'db' argument.

    Connection settings may be provided here as well if the database is not
    running on the default port on localhost. If authentication is needed,
    provide username and password arguments as well.

    Multiple databases are supported by using aliases.  Provide a separate
    `alias` to connect to a different instance of :program:`mongod`.

    .. versionchanged:: 0.6 - added multiple database support.
>>>>>>> 65591c77
    """
    global _connections
    if alias not in _connections:
        register_connection(alias, db, **kwargs)

    return get_connection(alias)

# Support old naming convention
_get_connection = get_connection
_get_db = get_db<|MERGE_RESOLUTION|>--- conflicted
+++ resolved
@@ -1,10 +1,5 @@
-<<<<<<< HEAD
-from pymongo import Connection
-import multiprocessing
-=======
 import pymongo
 from pymongo import Connection, ReplicaSetConnection, uri_parser
->>>>>>> 65591c77
 
 
 __all__ = ['ConnectionError', 'connect', 'register_connection',
@@ -18,11 +13,6 @@
     pass
 
 
-<<<<<<< HEAD
-def _get_connection(reconnect=False):
-    global _connection
-    identity = get_identity()
-=======
 _connection_settings = {}
 _connections = {}
 _dbs = {}
@@ -90,7 +80,6 @@
 
 def get_connection(alias=DEFAULT_CONNECTION_NAME, reconnect=False):
     global _connections
->>>>>>> 65591c77
     # Connect to the database if not already connected
     if reconnect:
         disconnect(alias)
@@ -123,46 +112,6 @@
             conn_settings['hosts_or_uri'] = conn_settings.pop('host', None)
             connection_class = ReplicaSetConnection
         try:
-<<<<<<< HEAD
-            _connection[identity] = Connection(**_connection_settings)
-        except:
-            raise ConnectionError('Cannot connect to the database')
-    return _connection[identity]
-
-def _get_db(reconnect=False):
-    global _db, _connection
-    identity = get_identity()
-    # Connect if not already connected
-    if _connection.get(identity) is None or reconnect:
-        _connection[identity] = _get_connection(reconnect=reconnect)
-
-    if _db.get(identity) is None or reconnect:
-        # _db_name will be None if the user hasn't called connect()
-        if _db_name is None:
-            raise ConnectionError('Not connected to the database')
-
-        # Get DB from current connection and authenticate if necessary
-        _db[identity] = _connection[identity][_db_name]
-        if _db_username and _db_password:
-            authenticated = _db[identity].authenticate(_db_username, _db_password)
-            # make sure authentication passes.
-            if not authenticated:
-                raise ConnectionError('Authentication failed with username %s',
-                    _db_username)
-
-    return _db[identity]
-
-def get_identity():
-    identity = multiprocessing.current_process()._identity
-    identity = 0 if not identity else identity[0]
-    return identity
-    
-def connect(db, username=None, password=None, **kwargs):
-    """Connect to the database specified by the 'db' argument. Connection 
-    settings may be provided here as well if the database is not running on
-    the default port on localhost. If authentication is needed, provide
-    username and password arguments as well.
-=======
             _connections[alias] = connection_class(**conn_settings)
         except Exception, e:
             raise ConnectionError("Cannot connect to database %s :\n%s" % (alias, e))
@@ -196,7 +145,6 @@
     `alias` to connect to a different instance of :program:`mongod`.
 
     .. versionchanged:: 0.6 - added multiple database support.
->>>>>>> 65591c77
     """
     global _connections
     if alias not in _connections:
