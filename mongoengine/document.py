--- conflicted
+++ resolved
@@ -1,22 +1,14 @@
-<<<<<<< HEAD
-from base import (DocumentMetaclass, TopLevelDocumentMetaclass, BaseDocument,
-                  ValidationError)
-=======
 import pymongo
 from bson.dbref import DBRef
 
 from mongoengine import signals
 from base import (DocumentMetaclass, TopLevelDocumentMetaclass, BaseDocument,
                   BaseDict, BaseList)
->>>>>>> 65591c77
 from queryset import OperationError
 from connection import get_db, DEFAULT_CONNECTION_NAME
 
-<<<<<<< HEAD
-=======
 __all__ = ['Document', 'EmbeddedDocument', 'DynamicDocument',
            'DynamicEmbeddedDocument', 'OperationError', 'InvalidCollectionError']
->>>>>>> 65591c77
 
 __all__ = ['Document', 'EmbeddedDocument', 'ValidationError', 'OperationError']
 
@@ -30,8 +22,7 @@
 
     __metaclass__ = DocumentMetaclass
 
-<<<<<<< HEAD
-=======
+
     def __init__(self, *args, **kwargs):
         super(EmbeddedDocument, self).__init__(*args, **kwargs)
         self._changed_fields = []
@@ -47,8 +38,6 @@
         else:
             super(EmbeddedDocument, self).__delattr__(*args, **kwargs)
 
->>>>>>> 65591c77
-
 class Document(BaseDocument):
     """The base class used for defining the structure and properties of
     collections of documents stored in MongoDB. Inherit from this class, and
@@ -70,25 +59,20 @@
     presence of `_cls` and `_types`, set :attr:`allow_inheritance` to
     ``False`` in the :attr:`meta` dictionary.
 
-    A :class:`~mongoengine.Document` may use a **Capped Collection** by 
+    A :class:`~mongoengine.Document` may use a **Capped Collection** by
     specifying :attr:`max_documents` and :attr:`max_size` in the :attr:`meta`
     dictionary. :attr:`max_documents` is the maximum number of documents that
-    is allowed to be stored in the collection, and :attr:`max_size` is the 
-    maximum size of the collection in bytes. If :attr:`max_size` is not 
-    specified and :attr:`max_documents` is, :attr:`max_size` defaults to 
+    is allowed to be stored in the collection, and :attr:`max_size` is the
+    maximum size of the collection in bytes. If :attr:`max_size` is not
+    specified and :attr:`max_documents` is, :attr:`max_size` defaults to
     10000000 bytes (10MB).
 
     Indexes may be created by specifying :attr:`indexes` in the :attr:`meta`
-    dictionary. The value should be a list of field names or tuples of field 
+    dictionary. The value should be a list of field names or tuples of field
     names. Index direction may be specified by prefixing the field names with
     a **+** or **-** sign.
     """
 
-<<<<<<< HEAD
-    __metaclass__ = TopLevelDocumentMetaclass
-
-    def save(self, safe=True, force_insert=False, validate=True):
-=======
     @apply
     def pk():
         """Primary key alias
@@ -140,21 +124,17 @@
 
     def save(self, safe=True, force_insert=False, validate=True, write_options=None,
             cascade=None, cascade_kwargs=None, _refs=None):
->>>>>>> 65591c77
         """Save the :class:`~mongoengine.Document` to the database. If the
         document already exists, it will be updated, otherwise it will be
         created.
 
-        If ``safe=True`` and the operation is unsuccessful, an 
+        If ``safe=True`` and the operation is unsuccessful, an
         :class:`~mongoengine.OperationError` will be raised.
 
         :param safe: check if the operation succeeded before returning
-        :param force_insert: only try to create a new document, don't allow 
+        :param force_insert: only try to create a new document, don't allow
             updates of existing documents
         :param validate: validates the document; set to ``False`` to skip.
-<<<<<<< HEAD
-        """
-=======
         :param write_options: Extra keyword arguments are passed down to
                 :meth:`~pymongo.collection.Collection.save` OR
                 :meth:`~pymongo.collection.Collection.insert`
@@ -179,18 +159,9 @@
         """
         signals.pre_save.send(self.__class__, document=self)
 
->>>>>>> 65591c77
         if validate:
             self.validate()
         doc = self.to_mongo()
-<<<<<<< HEAD
-        try:
-            collection = self.__class__.objects._collection
-            if force_insert:
-                object_id = collection.insert(doc, safe=safe)
-            else:
-                object_id = collection.save(doc, safe=safe)
-=======
 
         created = force_insert or '_id' not in doc
 
@@ -232,7 +203,6 @@
                 kwargs['_refs'] = _refs
                 self.cascade_save(**kwargs)
 
->>>>>>> 65591c77
         except pymongo.errors.OperationFailure, err:
             message = 'Could not save document (%s)'
             if u'duplicate key' in unicode(err):
@@ -241,8 +211,6 @@
         id_field = self._meta['id_field']
         self[id_field] = self._fields[id_field].to_python(object_id)
 
-<<<<<<< HEAD
-=======
         self._changed_fields = []
         self._created = False
         signals.post_save.send(self.__class__, document=self, created=created)
@@ -281,29 +249,21 @@
             select_dict[k] = getattr(self, k)
         return self.__class__.objects(**select_dict).update_one(**kwargs)
 
->>>>>>> 65591c77
     def delete(self, safe=False):
         """Delete the :class:`~mongoengine.Document` from the database. This
         will only take effect if the document has been previously saved.
 
         :param safe: check if the operation succeeded before returning
         """
-<<<<<<< HEAD
-        id_field = self._meta['id_field']
-        object_id = self._fields[id_field].to_mongo(self[id_field])
-=======
         signals.pre_delete.send(self.__class__, document=self)
 
->>>>>>> 65591c77
         try:
             self.__class__.objects(pk=self.pk).delete(safe=safe)
         except pymongo.errors.OperationFailure, err:
             message = u'Could not delete document (%s)' % err.message
             raise OperationError(message)
 
-<<<<<<< HEAD
     def reload(self):
-=======
         signals.post_delete.send(self.__class__, document=self)
 
     def select_related(self, max_depth=1):
@@ -317,7 +277,6 @@
         return self
 
     def reload(self, max_depth=1):
->>>>>>> 65591c77
         """Reloads all attributes from the database.
 
         .. versionadded:: 0.1.2
@@ -328,9 +287,6 @@
                 **{id_field: self[id_field]}
               ).first().select_related(max_depth=max_depth)
         for field in self._fields:
-<<<<<<< HEAD
-            setattr(self, field, obj[field])
-=======
             setattr(self, field, self._reload(field, obj[field]))
         if self._dynamic:
             for name in self._dynamic_fields.keys():
@@ -366,17 +322,12 @@
         object.
         """
         cls._meta['delete_rules'][(document_cls, field_name)] = rule
->>>>>>> 65591c77
 
     @classmethod
     def drop_collection(cls):
         """Drops the entire collection associated with this
         :class:`~mongoengine.Document` type from the database.
         """
-<<<<<<< HEAD
-        db = _get_db()
-        db.drop_collection(cls._meta['collection'])
-=======
         from mongoengine.queryset import QuerySet
         db = cls._get_db()
         db.drop_collection(cls._get_collection_name())
@@ -423,22 +374,15 @@
         it"""
         field_name = args[0]
         setattr(self, field_name, None)
->>>>>>> 65591c77
 
 
 class MapReduceDocument(object):
     """A document returned from a map/reduce query.
 
     :param collection: An instance of :class:`~pymongo.Collection`
-<<<<<<< HEAD
-    :param key: Document/result key, often an instance of 
-                :class:`~pymongo.objectid.ObjectId`. If supplied as 
-                an ``ObjectId`` found in the given ``collection``, 
-=======
     :param key: Document/result key, often an instance of
                 :class:`~bson.objectid.ObjectId`. If supplied as
                 an ``ObjectId`` found in the given ``collection``,
->>>>>>> 65591c77
                 the object can be accessed via the ``object`` property.
     :param value: The result(s) for this key.
 
@@ -453,7 +397,7 @@
 
     @property
     def object(self):
-        """Lazy-load the object referenced by ``self.key``. ``self.key`` 
+        """Lazy-load the object referenced by ``self.key``. ``self.key``
         should be the ``primary_key``.
         """
         id_field = self._document()._meta['id_field']
