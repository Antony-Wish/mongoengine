--- conflicted
+++ resolved
@@ -1149,14 +1149,8 @@
             return self
 
         db = _get_db()
-<<<<<<< HEAD
-        if db not in self._collections:
-            collection = owner._meta['collection']
-
-=======
         collection = owner._meta['collection']
         if (db, collection) not in self._collections:
->>>>>>> 69989365
             # Create collection as a capped collection if specified
             if owner._meta['max_size'] or owner._meta['max_documents']:
                 # Get max document limit and max byte size from meta
@@ -1164,17 +1158,10 @@
                 max_documents = owner._meta['max_documents']
 
                 if collection in db.collection_names():
-<<<<<<< HEAD
-                    self._collections[db] = db[collection]
-                    # The collection already exists, check if its capped
-                    # options match the specified capped options
-                    options = self._collections[db].options()
-=======
                     self._collections[(db, collection)] = db[collection]
                     # The collection already exists, check if its capped
                     # options match the specified capped options
                     options = self._collections[(db, collection)].options()
->>>>>>> 69989365
                     if options.get('max') != max_documents or \
                        options.get('size') != max_size:
                         msg = ('Cannot create collection "%s" as a capped '
@@ -1185,16 +1172,6 @@
                     opts = {'capped': True, 'size': max_size}
                     if max_documents:
                         opts['max'] = max_documents
-<<<<<<< HEAD
-                    self._collections[db] = db.create_collection(
-                        collection, **opts
-                    )
-            else:
-                self._collections[db] = db[collection]
-
-        # owner is the document that contains the QuerySetManager
-        queryset = QuerySet(owner, self._collections[db])
-=======
                     self._collections[(db, collection)] = db.create_collection(
                         collection, **opts
                     )
@@ -1204,7 +1181,6 @@
         # owner is the document that contains the QuerySetManager
         queryset_class = owner._meta['queryset_class'] or QuerySet
         queryset = queryset_class(owner, self._collections[(db, collection)])
->>>>>>> 69989365
         if self._manager_func:
             if self._manager_func.func_code.co_argcount == 1:
                 queryset = self._manager_func(queryset)
